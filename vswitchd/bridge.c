--- conflicted
+++ resolved
@@ -85,12 +85,8 @@
 
     /* These members are valid only after bridge_reconfigure() causes them to
      * be initialized. */
-<<<<<<< HEAD
+    struct hmap_node xf_ifidx_node; /* In struct bridge's "ifaces" hmap. */
     int xf_ifidx;               /* Index within kernel datapath. */
-=======
-    struct hmap_node dp_ifidx_node; /* In struct bridge's "ifaces" hmap. */
-    int dp_ifidx;               /* Index within kernel datapath. */
->>>>>>> 4bee421f
     struct netdev *netdev;      /* Network device. */
     bool enabled;               /* May be chosen for flows? */
     const struct ovsrec_interface *cfg;
@@ -169,13 +165,8 @@
     struct ofproto *ofproto;    /* OpenFlow switch. */
 
     /* Kernel datapath information. */
-<<<<<<< HEAD
     struct xfif *xfif;          /* Datapath. */
-    struct port_array ifaces;   /* Indexed by kernel datapath port number. */
-=======
-    struct dpif *dpif;          /* Datapath. */
     struct hmap ifaces;         /* Contains "struct iface"s. */
->>>>>>> 4bee421f
 
     /* Bridge ports. */
     struct port **ports;
@@ -631,15 +622,9 @@
      * The kernel will reject any attempt to add a given port to a datapath if
      * that port already belongs to a different datapath, so we must do all
      * port deletions before any port additions. */
-<<<<<<< HEAD
-    LIST_FOR_EACH (br, struct bridge, node, &all_bridges) {
+    LIST_FOR_EACH (br, node, &all_bridges) {
         struct xflow_port *xfif_ports;
         size_t n_xfif_ports;
-=======
-    LIST_FOR_EACH (br, node, &all_bridges) {
-        struct odp_port *dpif_ports;
-        size_t n_dpif_ports;
->>>>>>> 4bee421f
         struct shash want_ifaces;
 
         xfif_port_list(br->xfif, &xfif_ports, &n_xfif_ports);
@@ -659,15 +644,9 @@
         shash_destroy(&want_ifaces);
         free(xfif_ports);
     }
-<<<<<<< HEAD
-    LIST_FOR_EACH (br, struct bridge, node, &all_bridges) {
+    LIST_FOR_EACH (br, node, &all_bridges) {
         struct xflow_port *xfif_ports;
         size_t n_xfif_ports;
-=======
-    LIST_FOR_EACH (br, node, &all_bridges) {
-        struct odp_port *dpif_ports;
-        size_t n_dpif_ports;
->>>>>>> 4bee421f
         struct shash cur_ifaces, want_ifaces;
 
         /* Get the set of interfaces currently in this datapath. */
@@ -1781,14 +1760,9 @@
                 VLOG_WARN("%s reported interface %"PRIu16" twice",
                           xfif_name(br->xfif), p->port);
             } else {
-<<<<<<< HEAD
-                port_array_set(&br->ifaces, p->port, iface);
                 iface->xf_ifidx = p->port;
-=======
-                iface->dp_ifidx = p->port;
-                hmap_insert(&br->ifaces, &iface->dp_ifidx_node,
-                            hash_int(iface->dp_ifidx, 0));
->>>>>>> 4bee421f
+                hmap_insert(&br->ifaces, &iface->xf_ifidx_node,
+                            hash_int(iface->xf_ifidx, 0));
             }
 
             if (iface->cfg) {
@@ -3105,14 +3079,8 @@
                           hash, be->tx_bytes / 1024);
 
             /* MACs. */
-<<<<<<< HEAD
-            LIST_FOR_EACH (me, struct mac_entry, lru_node,
-                           &port->bridge->ml->lrus) {
+            LIST_FOR_EACH (me, lru_node, &port->bridge->ml->lrus) {
                 uint16_t xf_ifidx;
-=======
-            LIST_FOR_EACH (me, lru_node, &port->bridge->ml->lrus) {
-                uint16_t dp_ifidx;
->>>>>>> 4bee421f
                 tag_type tags = 0;
                 if (bond_hash(me->mac) == hash
                     && me->port != port->port_idx
@@ -3762,13 +3730,8 @@
 
         shash_find_and_delete_assert(&br->iface_by_name, iface->name);
 
-<<<<<<< HEAD
         if (iface->xf_ifidx >= 0) {
-            port_array_set(&br->ifaces, iface->xf_ifidx, NULL);
-=======
-        if (iface->dp_ifidx >= 0) {
-            hmap_remove(&br->ifaces, &iface->dp_ifidx_node);
->>>>>>> 4bee421f
+            hmap_remove(&br->ifaces, &iface->xf_ifidx_node);
         }
 
         del = port->ifaces[iface->port_ifidx] = port->ifaces[--port->n_ifaces];
@@ -3798,19 +3761,15 @@
 static struct iface *
 iface_from_xf_ifidx(const struct bridge *br, uint16_t xf_ifidx)
 {
-<<<<<<< HEAD
-    return port_array_get(&br->ifaces, xf_ifidx);
-=======
     struct iface *iface;
 
-    HMAP_FOR_EACH_IN_BUCKET (iface, dp_ifidx_node,
-                             hash_int(dp_ifidx, 0), &br->ifaces) {
-        if (iface->dp_ifidx == dp_ifidx) {
+    HMAP_FOR_EACH_IN_BUCKET (iface, xf_ifidx_node,
+                             hash_int(xf_ifidx, 0), &br->ifaces) {
+        if (iface->xf_ifidx == xf_ifidx) {
             return iface;
         }
     }
     return NULL;
->>>>>>> 4bee421f
 }
 
 /* Returns true if 'iface' is the name of an "internal" interface on bridge
