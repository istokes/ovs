--- conflicted
+++ resolved
@@ -214,11 +214,7 @@
  * locks are held.
  */
 int
-<<<<<<< HEAD
-vport_add(const struct xflow_vport_add __user *uvport_config)
-=======
-vport_user_add(const struct odp_vport_add __user *uvport_config)
->>>>>>> 9fc10ed9
+vport_user_add(const struct xflow_vport_add __user *uvport_config)
 {
 	struct xflow_vport_add vport_config;
 
@@ -230,11 +226,7 @@
 
 #ifdef CONFIG_COMPAT
 int
-<<<<<<< HEAD
-compat_vport_add(struct compat_xflow_vport_add *ucompat)
-=======
-compat_vport_user_add(struct compat_odp_vport_add *ucompat)
->>>>>>> 9fc10ed9
+compat_vport_user_add(struct compat_xflow_vport_add *ucompat)
 {
 	struct compat_xflow_vport_add compat;
 	struct xflow_vport_add vport_config;
@@ -285,11 +277,7 @@
  * assumes no locks are held.
  */
 int
-<<<<<<< HEAD
-vport_mod(const struct xflow_vport_mod __user *uvport_config)
-=======
-vport_user_mod(const struct odp_vport_mod __user *uvport_config)
->>>>>>> 9fc10ed9
+vport_user_mod(const struct xflow_vport_mod __user *uvport_config)
 {
 	struct xflow_vport_mod vport_config;
 
@@ -301,11 +289,7 @@
 
 #ifdef CONFIG_COMPAT
 int
-<<<<<<< HEAD
-compat_vport_mod(struct compat_xflow_vport_mod *ucompat)
-=======
-compat_vport_user_mod(struct compat_odp_vport_mod *ucompat)
->>>>>>> 9fc10ed9
+compat_vport_user_mod(struct compat_xflow_vport_mod *ucompat)
 {
 	struct compat_xflow_vport_mod compat;
 	struct xflow_vport_mod vport_config;
@@ -392,11 +376,7 @@
  * function is for userspace callers and assumes no locks are held.
  */
 int
-<<<<<<< HEAD
-vport_stats_get(struct xflow_vport_stats_req __user *ustats_req)
-=======
-vport_user_stats_get(struct odp_vport_stats_req __user *ustats_req)
->>>>>>> 9fc10ed9
+vport_user_stats_get(struct xflow_vport_stats_req __user *ustats_req)
 {
 	struct xflow_vport_stats_req stats_req;
 	struct vport *vport;
@@ -420,13 +400,9 @@
 out:
 	vport_unlock();
 
-<<<<<<< HEAD
-		memset(&stats_req.stats, 0, sizeof(struct xflow_vport_stats));
-=======
 	if (!err)
-		if (copy_to_user(ustats_req, &stats_req, sizeof(struct odp_vport_stats_req)))
+		if (copy_to_user(ustats_req, &stats_req, sizeof(struct xflow_vport_stats_req)))
 			err = -EFAULT;
->>>>>>> 9fc10ed9
 
 	return err;
 }
@@ -443,13 +419,13 @@
  * are held.
  */
 int
-vport_user_stats_set(struct odp_vport_stats_req __user *ustats_req)
-{
-	struct odp_vport_stats_req stats_req;
+vport_user_stats_set(struct xflow_vport_stats_req __user *ustats_req)
+{
+	struct xflow_vport_stats_req stats_req;
 	struct vport *vport;
 	int err;
 
-	if (copy_from_user(&stats_req, ustats_req, sizeof(struct odp_vport_stats_req)))
+	if (copy_from_user(&stats_req, ustats_req, sizeof(struct xflow_vport_stats_req)))
 		return -EFAULT;
 
 	stats_req.devname[IFNAMSIZ - 1] = '\0';
@@ -467,15 +443,7 @@
 
 out:
 	vport_unlock();
-<<<<<<< HEAD
-
-	if (!err)
-		if (copy_to_user(ustats_req, &stats_req, sizeof(struct xflow_vport_stats_req)))
-			err = -EFAULT;
-
-=======
 	rtnl_unlock();
->>>>>>> 9fc10ed9
 	return err;
 }
 
@@ -489,11 +457,7 @@
  * userspace callers and assumes no locks are held.
  */
 int
-<<<<<<< HEAD
-vport_ether_get(struct xflow_vport_ether __user *uvport_ether)
-=======
-vport_user_ether_get(struct odp_vport_ether __user *uvport_ether)
->>>>>>> 9fc10ed9
+vport_user_ether_get(struct xflow_vport_ether __user *uvport_ether)
 {
 	struct xflow_vport_ether vport_ether;
 	struct vport *vport;
@@ -537,11 +501,7 @@
  * are held.
  */
 int
-<<<<<<< HEAD
-vport_ether_set(struct xflow_vport_ether __user *uvport_ether)
-=======
-vport_user_ether_set(struct odp_vport_ether __user *uvport_ether)
->>>>>>> 9fc10ed9
+vport_user_ether_set(struct xflow_vport_ether __user *uvport_ether)
 {
 	struct xflow_vport_ether vport_ether;
 	struct vport *vport;
@@ -578,11 +538,7 @@
  * callers and assumes no locks are held.
  */
 int
-<<<<<<< HEAD
-vport_mtu_get(struct xflow_vport_mtu __user *uvport_mtu)
-=======
-vport_user_mtu_get(struct odp_vport_mtu __user *uvport_mtu)
->>>>>>> 9fc10ed9
+vport_user_mtu_get(struct xflow_vport_mtu __user *uvport_mtu)
 {
 	struct xflow_vport_mtu vport_mtu;
 	struct vport *vport;
@@ -623,11 +579,7 @@
  * for userspace callers and assumes no locks are held.
  */
 int
-<<<<<<< HEAD
-vport_mtu_set(struct xflow_vport_mtu __user *uvport_mtu)
-=======
-vport_user_mtu_set(struct odp_vport_mtu __user *uvport_mtu)
->>>>>>> 9fc10ed9
+vport_user_mtu_set(struct xflow_vport_mtu __user *uvport_mtu)
 {
 	struct xflow_vport_mtu vport_mtu;
 	struct vport *vport;
@@ -981,13 +933,13 @@
  * -EOPNOTSUPP.  RTNL lock must be held.
  */
 int
-vport_set_stats(struct vport *vport, struct odp_vport_stats *stats)
+vport_set_stats(struct vport *vport, struct xflow_vport_stats *stats)
 {
 	ASSERT_RTNL();
 
 	if (vport->ops->flags & VPORT_F_GEN_STATS) {
 		spin_lock_bh(&vport->stats_lock);
-		memcpy(&vport->offset_stats, stats, sizeof(struct odp_vport_stats));
+		memcpy(&vport->offset_stats, stats, sizeof(struct xflow_vport_stats));
 		spin_unlock_bh(&vport->stats_lock);
 
 		return 0;
@@ -1081,10 +1033,10 @@
  * Retrieves transmit, receive, and error stats for the given device.
  */
 int
-vport_get_stats(struct vport *vport, struct odp_vport_stats *stats)
-{
-	struct odp_vport_stats dev_stats;
-	struct odp_vport_stats *dev_statsp = NULL;
+vport_get_stats(struct vport *vport, struct xflow_vport_stats *stats)
+{
+	struct xflow_vport_stats dev_stats;
+	struct xflow_vport_stats *dev_statsp = NULL;
 	int err;
 
 	if (vport->ops->get_stats) {
@@ -1113,7 +1065,7 @@
 
 		spin_lock_bh(&vport->stats_lock);
 
-		memcpy(stats, &vport->offset_stats, sizeof(struct odp_vport_stats));
+		memcpy(stats, &vport->offset_stats, sizeof(struct xflow_vport_stats));
 
 		stats->rx_errors	+= vport->err_stats.rx_errors
 						+ vport->err_stats.rx_frame_err
