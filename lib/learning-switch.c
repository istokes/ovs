/* Copyright (c) 2008 The Board of Trustees of The Leland Stanford
 * Junior University
 *
 * We are making the OpenFlow specification and associated documentation
 * (Software) available for public use and benefit with the expectation
 * that others will use, modify and enhance the Software and contribute
 * those enhancements back to the community. However, since we would
 * like to make the Software available for broadest use, with as few
 * restrictions as possible permission is hereby granted, free of
 * charge, to any person obtaining a copy of this Software to deal in
 * the Software under the copyrights without restriction, including
 * without limitation the rights to use, copy, modify, merge, publish,
 * distribute, sublicense, and/or sell copies of the Software, and to
 * permit persons to whom the Software is furnished to do so, subject to
 * the following conditions:
 *
 * The above copyright notice and this permission notice shall be
 * included in all copies or substantial portions of the Software.
 *
 * THE SOFTWARE IS PROVIDED "AS IS", WITHOUT WARRANTY OF ANY KIND,
 * EXPRESS OR IMPLIED, INCLUDING BUT NOT LIMITED TO THE WARRANTIES OF
 * MERCHANTABILITY, FITNESS FOR A PARTICULAR PURPOSE AND
 * NONINFRINGEMENT.  IN NO EVENT SHALL THE AUTHORS OR COPYRIGHT HOLDERS
 * BE LIABLE FOR ANY CLAIM, DAMAGES OR OTHER LIABILITY, WHETHER IN AN
 * ACTION OF CONTRACT, TORT OR OTHERWISE, ARISING FROM, OUT OF OR IN
 * CONNECTION WITH THE SOFTWARE OR THE USE OR OTHER DEALINGS IN THE
 * SOFTWARE.
 *
 * The name and trademarks of copyright holder(s) may NOT be used in
 * advertising or publicity pertaining to the Software or any
 * derivatives without specific, written prior permission.
 */

#include <config.h>
#include "learning-switch.h"

#include <errno.h>
#include <inttypes.h>
#include <netinet/in.h>
#include <stdlib.h>
#include <time.h>

#include "flow.h"
#include "mac-learning.h"
#include "ofpbuf.h"
#include "ofp-print.h"
#include "openflow.h"
#include "queue.h"
#include "rconn.h"
#include "timeval.h"
#include "vconn.h"
#include "xtoxll.h"

#define THIS_MODULE VLM_learning_switch
#include "vlog.h"

struct lswitch {
    /* If nonnegative, the switch sets up flows that expire after the given
     * number of seconds (or never expire, if the value is OFP_FLOW_PERMANENT).
     * Otherwise, the switch processes every packet. */
    int max_idle;

    uint64_t datapath_id;
    uint32_t capabilities;
    time_t last_features_request;
    struct mac_learning *ml;    /* NULL to act as hub instead of switch. */

    /* Number of outgoing queued packets on the rconn. */
    int n_queued;
};

/* The log messages here could actually be useful in debugging, so keep the
 * rate limit relatively high. */
static struct vlog_rate_limit rl = VLOG_RATE_LIMIT_INIT(30, 300);

static void queue_tx(struct lswitch *, struct rconn *, struct ofpbuf *);
static void send_features_request(struct lswitch *, struct rconn *);
static void process_switch_features(struct lswitch *, struct rconn *,
                                    struct ofp_switch_features *);
static void process_packet_in(struct lswitch *, struct rconn *,
                              struct ofp_packet_in *);
static void process_echo_request(struct lswitch *, struct rconn *,
                                 struct ofp_header *);
static void process_port_status(struct lswitch *, struct rconn *,
                                struct ofp_port_status *);
static void process_phy_port(struct lswitch *, struct rconn *,
                             const struct ofp_phy_port *);

/* Creates and returns a new learning switch.
 *
 * If 'learn_macs' is true, the new switch will learn the ports on which MAC
 * addresses appear.  Otherwise, the new switch will flood all packets.
 *
 * If 'max_idle' is nonnegative, the new switch will set up flows that expire
 * after the given number of seconds (or never expire, if 'max_idle' is
 * OFP_FLOW_PERMANENT).  Otherwise, the new switch will process every packet.
 *
 * 'rconn' is used to send out an OpenFlow features request. */
struct lswitch *
lswitch_create(struct rconn *rconn, bool learn_macs, int max_idle)
{
    struct lswitch *sw = xcalloc(1, sizeof *sw);
    sw->max_idle = max_idle;
    sw->datapath_id = 0;
    sw->last_features_request = time_now() - 1;
    sw->ml = learn_macs ? mac_learning_create() : NULL;
    send_features_request(sw, rconn);
    return sw;
}

/* Destroys 'sw'. */
void
lswitch_destroy(struct lswitch *sw)
{
    if (sw) {
        mac_learning_destroy(sw->ml);
        free(sw);
    }
}

static size_t
min_size(uint8_t type)
{
    return (type == OFPT_FEATURES_REPLY ? sizeof(struct ofp_switch_features)
            : type == OFPT_PACKET_IN ? offsetof (struct ofp_packet_in, data)
            : sizeof(struct ofp_header));
}

/* Processes 'msg', which should be an OpenFlow received on 'rconn', according
 * to the learning switch state in 'sw'.  The most likely result of processing
 * is that flow-setup and packet-out OpenFlow messages will be sent out on
 * 'rconn'.  */
void
lswitch_process_packet(struct lswitch *sw, struct rconn *rconn,
                       const struct ofpbuf *msg)
{
<<<<<<< HEAD
    static const size_t min_size[UINT8_MAX + 1] = {
        [0 ... UINT8_MAX] = sizeof (struct ofp_header),
        [OFPT_FEATURES_REPLY] = sizeof (struct ofp_switch_features),
        [OFPT_PACKET_IN] = offsetof (struct ofp_packet_in, data),
        [OFPT_PORT_STATUS] = sizeof(struct ofp_port_status),
    };
=======
>>>>>>> a3d01200
    struct ofp_header *oh;

    oh = msg->data;
    if (msg->size < min_size(oh->type)) {
        VLOG_WARN_RL(&rl,
                     "%s: too short (%zu bytes) for type %"PRIu8" (min %zu)",
                     rconn_get_name(rconn),
                     msg->size, oh->type, min_size(oh->type));
        return;
    }

    if (oh->type == OFPT_ECHO_REQUEST) {
        process_echo_request(sw, rconn, msg->data);
    } else if (oh->type == OFPT_FEATURES_REPLY) {
        process_switch_features(sw, rconn, msg->data);
    } else if (sw->datapath_id == 0) {
        send_features_request(sw, rconn);
    } else if (oh->type == OFPT_PACKET_IN) {
        process_packet_in(sw, rconn, msg->data);
    } else if (oh->type == OFPT_PORT_STATUS) {
        process_port_status(sw, rconn, msg->data);
    } else {
        if (VLOG_IS_DBG_ENABLED()) {
            char *p = ofp_to_string(msg->data, msg->size, 2);
            VLOG_DBG_RL(&rl, "OpenFlow packet ignored: %s", p);
            free(p);
        }
    }
}

static void
send_features_request(struct lswitch *sw, struct rconn *rconn)
{
    time_t now = time_now();
    if (now >= sw->last_features_request + 1) {
<<<<<<< HEAD
        struct buffer *b;
        struct ofp_switch_config *osc;

        /* Send OFPT_FEATURES_REQUEST. */
        make_openflow(sizeof(struct ofp_header), OFPT_FEATURES_REQUEST, &b);
        queue_tx(sw, rconn, b);

        /* Send OFPT_SET_CONFIG. */
        osc = make_openflow(sizeof *osc, OFPT_SET_CONFIG, &b);
=======
        struct ofpbuf *b;
        struct ofp_header *ofr;
        struct ofp_switch_config *osc;

        /* Send OFPT_FEATURES_REQUEST. */
        b = ofpbuf_new(0);
        ofr = ofpbuf_put_uninit(b, sizeof *ofr);
        memset(ofr, 0, sizeof *ofr);
        ofr->type = OFPT_FEATURES_REQUEST;
        ofr->version = OFP_VERSION;
        ofr->length = htons(sizeof *ofr);
        queue_tx(sw, rconn, b);

        /* Send OFPT_SET_CONFIG. */
        b = ofpbuf_new(0);
        osc = ofpbuf_put_uninit(b, sizeof *osc);
        memset(osc, 0, sizeof *osc);
        osc->header.type = OFPT_SET_CONFIG;
        osc->header.version = OFP_VERSION;
        osc->header.length = htons(sizeof *osc);
>>>>>>> a3d01200
        osc->flags = htons(OFPC_SEND_FLOW_EXP);
        osc->miss_send_len = htons(OFP_DEFAULT_MISS_SEND_LEN);
        queue_tx(sw, rconn, b);

        sw->last_features_request = now;
    }
}

static void
queue_tx(struct lswitch *sw, struct rconn *rconn, struct ofpbuf *b)
{
    int retval = rconn_send_with_limit(rconn, b, &sw->n_queued, 10);
    if (retval && retval != ENOTCONN) {
        if (retval == EAGAIN) {
            VLOG_WARN_RL(&rl, "%s: tx queue overflow", rconn_get_name(rconn));
        } else {
            VLOG_WARN_RL(&rl, "%s: send: %s",
                         rconn_get_name(rconn), strerror(retval));
        }
    }
}

static void
process_switch_features(struct lswitch *sw, struct rconn *rconn,
                        struct ofp_switch_features *osf)
{
    size_t n_ports = ((ntohs(osf->header.length)
                       - offsetof(struct ofp_switch_features, ports))
                      / sizeof *osf->ports);
    size_t i;

    sw->datapath_id = osf->datapath_id;
    sw->capabilities = ntohl(osf->capabilities);
    for (i = 0; i < n_ports; i++) {
        process_phy_port(sw, rconn, &osf->ports[i]);
    }
}

static void
process_packet_in(struct lswitch *sw, struct rconn *rconn,
                  struct ofp_packet_in *opi)
{
    uint16_t in_port = ntohs(opi->in_port);
    uint16_t out_port = OFPP_FLOOD;

    size_t pkt_ofs, pkt_len;
    struct ofpbuf pkt;
    struct flow flow;

    /* Extract flow data from 'opi' into 'flow'. */
    pkt_ofs = offsetof(struct ofp_packet_in, data);
    pkt_len = ntohs(opi->header.length) - pkt_ofs;
    pkt.data = opi->data;
    pkt.size = pkt_len;
    flow_extract(&pkt, in_port, &flow);

    if (sw->ml) {
        if (mac_learning_learn(sw->ml, flow.dl_src, in_port)) {
            VLOG_DBG_RL(&rl, "learned that "ETH_ADDR_FMT" is on datapath %"
                        PRIx64" port %"PRIu16, ETH_ADDR_ARGS(flow.dl_src),
                        ntohll(sw->datapath_id), in_port);
        }
        out_port = mac_learning_lookup(sw->ml, flow.dl_dst);
    }

    if (in_port == out_port) {
        /* The input and output port match.  Set up a flow to drop packets. */
        queue_tx(sw, rconn, make_add_flow(&flow, ntohl(opi->buffer_id),
                                          sw->max_idle, 0));
    } else if (sw->max_idle >= 0 && (!sw->ml || out_port != OFPP_FLOOD)) {
        /* The output port is known, or we always flood everything, so add a
         * new flow. */
        queue_tx(sw, rconn, make_add_simple_flow(&flow, ntohl(opi->buffer_id),
                                                 out_port, sw->max_idle));

        /* If the switch didn't buffer the packet, we need to send a copy. */
        if (ntohl(opi->buffer_id) == UINT32_MAX) {
            queue_tx(sw, rconn,
                     make_unbuffered_packet_out(&pkt, in_port, out_port));
        }
    } else {
        /* We don't know that MAC, or we don't set up flows.  Send along the
         * packet without setting up a flow. */
        struct ofpbuf *b;
        if (ntohl(opi->buffer_id) == UINT32_MAX) {
            b = make_unbuffered_packet_out(&pkt, in_port, out_port);
        } else {
            b = make_buffered_packet_out(ntohl(opi->buffer_id),
                                         in_port, out_port);
        }
        queue_tx(sw, rconn, b);
    }
}

static void
process_echo_request(struct lswitch *sw, struct rconn *rconn,
                     struct ofp_header *rq)
{
    queue_tx(sw, rconn, make_echo_reply(rq));
}

static void
process_port_status(struct lswitch *sw, struct rconn *rconn,
                    struct ofp_port_status *ops)
{
    process_phy_port(sw, rconn, &ops->desc);
}

static void
process_phy_port(struct lswitch *sw, struct rconn *rconn,
                 const struct ofp_phy_port *opp)
{
    if (sw->capabilities & OFPC_STP && opp->features & ntohl(OFPPF_STP)) {
        uint32_t flags = ntohl(opp->flags);
        uint32_t new_flags = flags & ~(OFPPFL_NO_RECV | OFPPFL_NO_RECV_STP
                                       | OFPPFL_NO_FWD | OFPPFL_NO_PACKET_IN);
        if (!(flags & (OFPPFL_NO_STP | OFPPFL_PORT_DOWN | OFPPFL_LINK_DOWN))) {
            bool forward = false;
            bool learn = false;
            switch (flags & OFPPFL_STP_MASK) {
            case OFPPFL_STP_LISTEN:
            case OFPPFL_STP_BLOCK:
                break;
            case OFPPFL_STP_LEARN:
                learn = true;
                break;
            case OFPPFL_STP_FORWARD:
                forward = learn = true;
                break;
            }
            if (!forward) {
                new_flags |= OFPPFL_NO_RECV | OFPPFL_NO_FWD;
            }
            if (!learn) {
                new_flags |= OFPPFL_NO_PACKET_IN;
            }
        }
        if (flags != new_flags) {
            struct ofp_port_mod *opm;
            struct buffer *b;
            int retval;

            VLOG_WARN("port %d: flags=%x new_flags=%x",
                      ntohs(opp->port_no), flags, new_flags);
            opm = make_openflow(sizeof *opm, OFPT_PORT_MOD, &b);
            opm->mask = htonl(flags ^ new_flags);
            opm->desc = *opp;
            opm->desc.flags = htonl(new_flags);
            retval = rconn_send(rconn, b, NULL);
            if (retval) {
                if (retval != ENOTCONN) {
                    VLOG_WARN_RL(&rl, "%s: send: %s",
                                 rconn_get_name(rconn), strerror(retval));
                }
                buffer_delete(b);
            }
        }
    }
}<|MERGE_RESOLUTION|>--- conflicted
+++ resolved
@@ -123,6 +123,7 @@
 {
     return (type == OFPT_FEATURES_REPLY ? sizeof(struct ofp_switch_features)
             : type == OFPT_PACKET_IN ? offsetof (struct ofp_packet_in, data)
+            : type == OFPT_PORT_STATUS ? sizeof(struct ofp_port_status)
             : sizeof(struct ofp_header));
 }
 
@@ -134,15 +135,6 @@
 lswitch_process_packet(struct lswitch *sw, struct rconn *rconn,
                        const struct ofpbuf *msg)
 {
-<<<<<<< HEAD
-    static const size_t min_size[UINT8_MAX + 1] = {
-        [0 ... UINT8_MAX] = sizeof (struct ofp_header),
-        [OFPT_FEATURES_REPLY] = sizeof (struct ofp_switch_features),
-        [OFPT_PACKET_IN] = offsetof (struct ofp_packet_in, data),
-        [OFPT_PORT_STATUS] = sizeof(struct ofp_port_status),
-    };
-=======
->>>>>>> a3d01200
     struct ofp_header *oh;
 
     oh = msg->data;
@@ -179,8 +171,7 @@
 {
     time_t now = time_now();
     if (now >= sw->last_features_request + 1) {
-<<<<<<< HEAD
-        struct buffer *b;
+        struct ofpbuf *b;
         struct ofp_switch_config *osc;
 
         /* Send OFPT_FEATURES_REQUEST. */
@@ -189,28 +180,6 @@
 
         /* Send OFPT_SET_CONFIG. */
         osc = make_openflow(sizeof *osc, OFPT_SET_CONFIG, &b);
-=======
-        struct ofpbuf *b;
-        struct ofp_header *ofr;
-        struct ofp_switch_config *osc;
-
-        /* Send OFPT_FEATURES_REQUEST. */
-        b = ofpbuf_new(0);
-        ofr = ofpbuf_put_uninit(b, sizeof *ofr);
-        memset(ofr, 0, sizeof *ofr);
-        ofr->type = OFPT_FEATURES_REQUEST;
-        ofr->version = OFP_VERSION;
-        ofr->length = htons(sizeof *ofr);
-        queue_tx(sw, rconn, b);
-
-        /* Send OFPT_SET_CONFIG. */
-        b = ofpbuf_new(0);
-        osc = ofpbuf_put_uninit(b, sizeof *osc);
-        memset(osc, 0, sizeof *osc);
-        osc->header.type = OFPT_SET_CONFIG;
-        osc->header.version = OFP_VERSION;
-        osc->header.length = htons(sizeof *osc);
->>>>>>> a3d01200
         osc->flags = htons(OFPC_SEND_FLOW_EXP);
         osc->miss_send_len = htons(OFP_DEFAULT_MISS_SEND_LEN);
         queue_tx(sw, rconn, b);
@@ -350,7 +319,7 @@
         }
         if (flags != new_flags) {
             struct ofp_port_mod *opm;
-            struct buffer *b;
+            struct ofpbuf *b;
             int retval;
 
             VLOG_WARN("port %d: flags=%x new_flags=%x",
@@ -365,7 +334,7 @@
                     VLOG_WARN_RL(&rl, "%s: send: %s",
                                  rconn_get_name(rconn), strerror(retval));
                 }
-                buffer_delete(b);
+                ofpbuf_delete(b);
             }
         }
     }
